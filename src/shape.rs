--- conflicted
+++ resolved
@@ -273,62 +273,38 @@
                     CustomVertex {
                         position: [min_width + offset.0, min_height + offset.1],
                         color,
-<<<<<<< HEAD
+                        tex_coords: uv(min_width, min_height),
                         order: depth,
-=======
-                        depth,
-                        tex_coords: uv(min_width, min_height),
->>>>>>> 80b0852f
                     },
                     CustomVertex {
                         position: [max_width + offset.0, min_height + offset.1],
                         color,
-<<<<<<< HEAD
+                        tex_coords: uv(max_width, min_height),
                         order: depth,
-=======
-                        depth,
-                        tex_coords: uv(max_width, min_height),
->>>>>>> 80b0852f
                     },
                     CustomVertex {
                         position: [min_width + offset.0, max_height + offset.1],
                         color,
-<<<<<<< HEAD
+                        tex_coords: uv(min_width, max_height),
                         order: depth,
-=======
-                        depth,
-                        tex_coords: uv(min_width, max_height),
->>>>>>> 80b0852f
                     },
                     CustomVertex {
                         position: [min_width + offset.0, max_height + offset.1],
                         color,
-<<<<<<< HEAD
+                        tex_coords: uv(min_width, max_height),
                         order: depth,
-=======
-                        depth,
-                        tex_coords: uv(min_width, max_height),
->>>>>>> 80b0852f
                     },
                     CustomVertex {
                         position: [max_width + offset.0, min_height + offset.1],
                         color,
-<<<<<<< HEAD
+                        tex_coords: uv(max_width, min_height),
                         order: depth,
-=======
-                        depth,
-                        tex_coords: uv(max_width, min_height),
->>>>>>> 80b0852f
                     },
                     CustomVertex {
                         position: [max_width + offset.0, max_height + offset.1],
                         color,
-<<<<<<< HEAD
+                        tex_coords: uv(max_width, max_height),
                         order: depth,
-=======
-                        depth,
-                        tex_coords: uv(max_width, max_height),
->>>>>>> 80b0852f
                     },
                 ];
                 let indices = [0u16, 1, 2, 3, 4, 5];
